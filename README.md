--- conflicted
+++ resolved
@@ -4,11 +4,7 @@
 
 **Task:** The NOAA Best Track Data (HURDAT2) contains historical data on storms, including their paths and intensities. The objective of this analysis is to identify all hurricanes that have made landfall in Florida since 1900 and to generate a report listing their names, dates of landfall, and maximum wind speeds.
 
-<<<<<<< HEAD
-<iframe width="560" height="315" src="https://www.youtube.com/embed/cVo0tt9Kf5U" frameborder="0" allow="accelerometer; autoplay; clipboard-write; encrypted-media; gyroscope; picture-in-picture" allowfullscreen></iframe>
-=======
 https://github.com/nihaal7/FloridaHurricaneTracker/assets/40913961/5957b80f-fce4-478f-b0a8-423153b23557
->>>>>>> 219dd0fb
 
 **Submitted by:** Nihaal Subhash
 nihaal.subhash@gmail.com
